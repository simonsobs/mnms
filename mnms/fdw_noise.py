from pixell import enmap
from mnms import utils
from optweight import wlm_utils

import numpy as np 
from scipy.special import comb 
from scipy.interpolate import interp1d
import astropy.io.fits as pyfits
import astropy.wcs as pywcs
import h5py


FWHM_FACT_0 = 2

class FDWKernels:

    def __init__(self, lamb, lmax, lmin, lmax_j, n, p, shape, wcs,
                 dtype=np.float32, nforw=None, nback=None, pforw=None, 
                 pback=None):
        """A set of Fourier directional wavelets, allowing users to
        analyze maps by simultaneous scale-, direction-, and location-dependence
        of information. Also supports map synthesis. The wavelet transform (both
        analysis and synthesis) is admissible. 

        The kernels are separable in Fourier scale and azimuthal direction. The
        radial functions are the scale-discrete wavelets of 1211.1680. The
        azimuthal functions are cos^p((n+1)/(p+1)*phi).

        Parameters
        ----------
        lamb : float
            Lambda parameter specifying width of wavelet kernels in
            log(ell). Should be larger than 1.
        lmax : int
            Maximum multiple of radial wavelet kernels. Does not directly 
            have role in setting the kernels. Only requirement is that
            the highest-ell kernel, given lamb, lmin, and lmax_j, has a 
            value of 1 at lmax.
        lmin : int
            Multipole after which the first kernel (phi) ends.
        lmax_j : int
            Multipole after which the second to last multipole ends.
        n : int
            Approximate azimuthal bandlimit (in rads per azimuthal rad) of the
            directional kernels. In other words, there are n+1 azimuthal 
            kernels.
        p : int
            The locality parameter of each azimuthal kernel. In other words,
            each kernel is of the form cos^p((n+1)/(p+1)*phi).
        shape : (..., ny, nx) iterable
            The shape of maps to transformed. Necessary because kernels 
            are defined in the Fourier plane, whose dimensions are
            shape-dependent.
        wcs : astropy.wcs.WCS
            Wcs of map geometry to be transformed.
        dtype : np.dtype, optional
            Datatype of maps to be transformed, by default np.float32.
            Used in synthesis step to preallocate a buffer in Fourier
            space. 
        nforw : iterable of int, optional
            Force low-ell azimuthal bandlimits to nforw, by default None.
            For example, if n is 4 but nforw is [0, 2], then the lowest-
            ell kernel be directionally isotropic, and the next lowest-
            ell kernel will have a bandlimit of 2 rad/rad. 
        nback : iterable of int, optional
            Force high-ell azimuthal bandlimits to nback, by default None.
            For example, if n is 4 but nback is [0, 2], then the highest-
            ell kernel be directionally isotropic, and the next highest-
            ell kernel will have a bandlimit of 2 rad/rad.
        pforw : iterable of int, optional
            Force low-ell azimuthal locality parameters to pforw, by default
            None. For example, if p is 4 but pforw is [1, 2], then the lowest-
            ell kernel have a locality paramater of 1, and the next lowest-
            ell kernel will have a locality parameter of 2, and 4 thereafter. 
        pback : iterable of int, optional
            Force high-ell azimuthal locality parameters to pback, by default
            None. For example, if p is 4 but pback is [1, 2], then the highest-
            ell kernel have a locality paramater of 1, and the next highest-
            ell kernel will have a locality parameter of 2, and 4 thereafter. 
        """
        self._kf = KernelFactory(lamb, lmax, lmin, lmax_j, n, p, shape, wcs,
                                 dtype=dtype, nforw=nforw, nback=nback, 
                                 pforw=pforw, pback=pback)
        self._shape = shape
        self._real_shape = (shape[-2], shape[-1]//2 + 1)
        self._wcs = wcs
        self._cdtype = np.result_type(1j, dtype)

        # get all my kernels -- radial ordering
        self._kernels = {}
        self._lmaxs = {}
        self._ns = {}
        self._mean_sqs = {}
        for i in range(len(self._kf._rad_funcs)):
            _n = self._kf._ns[i]
            for j in range(_n+1):
                kern = self._kf.get_kernel(i, j)
                self._kernels[i, j] = kern
                self._lmaxs[i, j] = self._kf._lmaxs[i]
                self._ns[i, j] = self._kf._ns[i]
                self._mean_sqs[i, j] = np.mean(abs(kern._k_kernel)**2)

    def k2wav(self, kmap, nthread=0):
        """Analyze a real DFT of a map, producing a set of wavelet-
        convolved maps in real space.

        Parameters
        ----------
        kmap : (..., nky, nkx) array-like
            Real DFT of a map to be analyzed.
        nthread : int, optional
            Number of threads to use in multithreaded FFTs, by default 0. If
            0, use all cpu cores available. Optimal efficiency may be less 
            than all cores due to threading overhead. 

        Returns
        -------
        dict
            Wavelet map dictionary, indexed by (radial index, azimuthal index)
            tuple.
        """
        wavs = {}
        for kern_key, kernel in self._kernels.items():
            wavs[kern_key] = kernel.k2wav(kmap, from_full=True, nthread=nthread)
        return wavs

    def wav2k(self, wavs, nthread=0):
        """Synthesize a set of wavelet-convolved maps in real space, to
        a real DFT of a map.

        Parameters
        ----------
        wavs : dict
            Wavelet map dictionary, indexed by (radial index, azimuthal index)
            tuple. All wavelet maps must have the same shape excluding the last
            two dimensions.
        nthread : int, optional
            Number of threads to use in multithreaded FFTs, by default 0. If
            0, use all cpu cores available. Optimal efficiency may be less 
            than all cores due to threading overhead. 

        Returns
        -------
        (..., nky, nkx) enmap.ndmap
            Real DFT of a synthesized map. The datatype and wcs information
            will come from the FDWKernels instance.
        """
        # first get new kmap.
        preshape = wavs[list(wavs)[0]].shape[:-2]
        oshape = (*preshape, *self._real_shape)
        
        # this needs to be zeros not empty because of inplace addition
        # in next block
        kmap = enmap.zeros(
            oshape, wcs=self._wcs, dtype=self._cdtype
            )

        # extract each kernel and insert
        for kern_key, kernel in self._kernels.items():
            wav = wavs[kern_key]
            assert wav.shape[:-2] == preshape, \
                f'wav {kern_key} preshape is {wav.shape[:-2]}, expected {preshape}'
            kmap_wav = kernel.wav2k(wav, nthread=nthread)
            for sel in kernel._sels:
                kmap[sel] += kmap_wav[sel]
        return kmap

    @property
    def kernels(self):
        """The wavelet kernels in Fourier space.

        Returns
        -------
        dict
            Wavelet map dictionary, indexed by (radial index, azimuthal index)
            tuple.
        """
        return self._kernels

    @property
    def lmaxs(self):
        """The maximum multipole of each kernel.

        Returns
        -------
        dict
            Dictionary of ells, indexed by (radial index, azimuthal index)
            tuple. Each kernel with the same radial index will have the 
            same lmax.
        """
        return self._lmaxs

    @property
    def ns(self):
        """The azimuthal bandlimit of each kernel.

        Returns
        -------
        dict
            Dictionary of n values, indexed by (radial index, azimuthal index)
            tuple. Each kernel with the same radial index will have the 
            same azimuthal bandlimit.
        """
        return self._ns

    @property
    def mean_sqs(self):
        """The mean square absolute value of each kernel, evaluated over the
        reduced-size multiresolution grid.

        Returns
        -------
        dict
            Dictionary of values, indexed by (radial index, azimuthal index)
            tuple.
        """
        return self._mean_sqs

    @property
    def shape(self):
        """The supplied shape for the kernel set."""
        return self._shape

    @property
    def wcs(self):
        """The supplied wcs for the kernel set."""
        return self._wcs


class Kernel:

    def __init__(self, k_kernel, index=None, sels=None):
        """One simultaneously scale-, direction-, and location-dependent
        filter. Uses multiresolution partitioning of Fourier space.

        Parameters
        ----------
        k_kernel : (nky, nkx) enmap.ndmap
            Complex kernel defined in Fourier space. Because all
            operations use the real DFT, only the "positive" kx 
            modes are included.
        index : any
            Any value to name this Kernel. 
        sels : iterable of (Ellipsis, [slice,]) iterables, optional
            Selection tuples for the multiresolution partitioning, by 
            default None. If None, set to [(Ellipsis,)]. The application
            of each selection tuple to the full resolution Fourier space
            should extract the appropriate "box" for this Kernel.

        Raises
        ------
        TypeError
            If sels is not an iterable.
        """
        assert k_kernel.ndim == 2, f'k_kernel must have 2 dims, got{k_kernel.ndim}'
        self._k_kernel = k_kernel
        self._k_kernel_conj = np.conj(k_kernel)
        self._index = index

        # assume odd nx in orig map (very important)! in principle, we
        # could catch the case that the kernel spans the original map,
        # and have n be the original map width, but for large maps, the
        # difference will be negligible
        self._n = 2*(k_kernel.shape[-1]-1) + 1 
        
        if sels is None:
            sels = [(Ellipsis,)] # get everything, insert everything
        try:
            iter(sels)
        except TypeError as e:
            raise TypeError('sels must be iterable if supplied') from e
        for sel in sels:
            assert sel[0] is Ellipsis, \
                'first item of each selection must be Ellipsis'
        self._sels = sels

        # check that selection tuples touch each element exactly once
        test_arr = np.zeros(self._k_kernel.shape, dtype=int)
        for sel in self._sels:
            test_arr[sel] += 1
        assert np.all(test_arr == 1), \
            'Selection tuples do not cover each kernel element exactly once'
        
        # check that kernel is compatible with rfft.
        # (a) only the symmetry of the first column excl. the first item 
        # matters for odd self._n
        # (b) the below thresholds seemed to work for common kernel sets
        if k_kernel.shape[-2] > 2:
            rel_diff = np.abs(k_kernel[1:, 0] - np.conj(k_kernel[:0:-1, 0]))
            rel_diff /= np.abs(k_kernel).max()
            assert np.max(rel_diff) < 1e-5, \
                f'Kernel {index} does not correspond to real fft:\n' + \
                f'max rel_diff={np.max(rel_diff)}, expected < 1e-5'
            assert np.mean(rel_diff) < 5e-6, \
                f'Kernel {index} does not correspond to real fft:\n' + \
                f'mean rel_diff={np.mean(rel_diff)}, expected < 5e-6'

    def k2wav(self, kmap, use_kernel_wcs=True, inplace=True, from_full=True, nthread=0):
        """Generate the wavelet map for this kernel from a real DFT of a map. 
        This is achieved by convolving the real DFT with the kernel.

        Parameters
        ----------
        kmap : (..., nky, nkx) enmap.ndmap
            Real DFT of a map to be analyzed.
        use_kernel_wcs : bool, optional
            The wavelet map will have the wcs information of the kernel, rather
            than of kmap, by default True.
        inplace : bool, optional
            Convolve the kmap inplace, by default True.
        from_full : bool, optional
            Extract relevant corners from kmap before convolving, by default True.
            This is appropriate if kmap is an unprocessed real DFT of the
            full-sized map to be analyzed. If True, the inplace argument is
            disregarded (the extraction is never inplace).
        nthread : int, optional
            Number of threads to use in multithreaded FFTs, by default 0. If
            0, use all cpu cores available. Optimal efficiency may be less 
            than all cores due to threading overhead. 

        Returns
        -------
        (..., ny, nx) enmap.ndmap
            The wavelet map.
        """
        if from_full:
            _shape = (*kmap.shape[:-2], *self._k_kernel.shape)
            _kmap = np.empty(_shape, dtype=kmap.dtype)

            # need to do this because _kmap, _k_kernel are small res
            # but kmap is not
            for sel in self._sels:
                _kmap[sel] = self._k_kernel[sel] * kmap[sel]
            kmap = _kmap
        else:
            if not inplace:
                kmap = kmap.copy()
            kmap *= self._k_kernel

        assert kmap.shape[-2:] == self._k_kernel.shape, \
            f'kmap must have same shape[-2:] as k_kernel, got\n' + \
            f'{kmap.shape} and {self._k_kernel.shape}'

        # destroys kmap buffer
        wmap = utils.irfft(kmap, n=self._n, normalize='backward', nthread=nthread) 
        wcs = self._k_kernel.wcs if use_kernel_wcs else kmap.wcs
        return enmap.ndmap(wmap, wcs)

    def wav2k(self, wmap, use_kernel_wcs=True, nthread=0):
        """Generate the real DFT of a wavelet map for this kernel. This is 
        achieved by convolving the real DFT of the wavelet map with the
        complex conjugate of this kernel.

        Parameters
        ----------
        wmap : (..., ny, nx) enmap.ndmap
            The wavelet map.
        use_kernel_wcs : bool, optional
            The real DFT will have the wcs information of the kernel, rather
            than of wmap, by default True.
        nthread : int, optional
            Number of threads to use in multithreaded FFTs, by default 0. If
            0, use all cpu cores available. Optimal efficiency may be less 
            than all cores due to threading overhead. 

        Returns
        -------
        kmap : (..., nky, nkx) enmap.ndmap
            Real DFT of a map to be analyzed.
        """
        assert wmap.shape[-2] == self._k_kernel.shape[-2], \
            f'wmap must have same shape[-2] as k_kernel, got\n' + \
            f'{wmap.shape[-2]} and {self._k_kernel.shape[-2]}'
        assert wmap.shape[-1]//2+1 == self._k_kernel.shape[-1], \
            f'wmap must have same shape[-1]//2+1 as k_kernel, got\n' + \
            f'{wmap.shape[-1]//2+1} and {self._k_kernel.shape[-1]}'
        
        kmap = utils.rfft(wmap, normalize='backward', nthread=nthread) 
        kmap *= self._k_kernel_conj
        # kmap = utils.concurrent_op(np.multiply, kmap, self._k_kernel_conj, nthread=nthread)
        # NOTE: the above actually has too much overhead, slower
        wcs = self._k_kernel.wcs if use_kernel_wcs else wmap.wcs
        return enmap.ndmap(kmap, wcs)

    @property
    def index(self):
        return self._index

class KernelFactory:

    def __init__(self, lamb, lmax, lmin, lmax_j, n, p, shape, wcs,
                 dtype=np.float32, nforw=None, nback=None, pforw=None,
                 pback=None):
        """A helper class to build Kernel objects.

        Parameters
        ----------
        lamb : float
            Lambda parameter specifying width of wavelet kernels in
            log(ell). Should be larger than 1.
        lmax : int
            Maximum multiple of radial wavelet kernels. Does not directly 
            have role in setting the kernels. Only requirement is that
            the highest-ell kernel, given lamb, lmin, and lmax_j, has a 
            value of 1 at lmax.
        lmin : int
            Multipole after which the first kernel (phi) ends.
        lmax_j : int
            Multipole after which the second to last multipole ends.
        n : int
            Approximate azimuthal bandlimit (in rads per azimuthal rad) of the
            directional kernels. In other words, there are n+1 azimuthal 
            kernels.
        p : int
            The locality parameter of each azimuthal kernel. In other words,
            each kernel is of the form cos^p((n+1)/(p+1)*phi).
        shape : (..., ny, nx) iterable
            The shape of maps to transformed. Necessary because kernels 
            are defined in the Fourier plane, whose dimensions are
            shape-dependent.
        wcs : astropy.wcs.WCS
            Wcs of map geometry to be transformed.
        dtype : np.dtype, optional
            Datatype of maps to be transformed, by default np.float32.
            Used in synthesis step to preallocate a buffer in Fourier
            space. 
        nforw : iterable of int, optional
            Force low-ell azimuthal bandlimits to nforw, by default None.
            For example, if n is 4 but nforw is [0, 2], then the lowest-
            ell kernel be directionally isotropic, and the next lowest-
            ell kernel will have a bandlimit of 2 rad/rad. 
        nback : iterable of int, optional
            Force high-ell azimuthal bandlimits to nback, by default None.
            For example, if n is 4 but nback is [0, 2], then the highest-
            ell kernel be directionally isotropic, and the next highest-
            ell kernel will have a bandlimit of 2 rad/rad.
        pforw : iterable of int, optional
            Force low-ell azimuthal locality parameters to pforw, by default
            None. For example, if p is 4 but pforw is [1, 2], then the lowest-
            ell kernel have a locality paramater of 1, and the next lowest-
            ell kernel will have a locality parameter of 2, and 4 thereafter. 
        pback : iterable of int, optional
            Force high-ell azimuthal locality parameters to pback, by default
            None. For example, if p is 4 but pback is [1, 2], then the highest-
            ell kernel have a locality paramater of 1, and the next highest-
            ell kernel will have a locality parameter of 2, and 4 thereafter. 

        Notes
        -----
        As implemented, Kernels will be multiresolution, i.e., for a Kernel
        with a bandlimit, all Fourier modes with ky or kx beyond that 
        bandlimit are excluded, such that each Kernel contains the minimal
        number of sufficient modes.

        Kernels are given a wcs determined by the input shape, wcs, but with
        the downgraded pixelization of the multiresolution algorithm. This
        facilitates client code of wavelet maps, e.g., smoothing or plotting.
        """

        # fullshape, map geometry info
        modlmap = enmap.modlmap(shape, wcs).astype(dtype, copy=False)
        modlmap = modlmap[..., :shape[-1]//2 + 1]
        ly, lx = enmap.lrmap(shape, wcs)

        # because np.fft.fftfreq gives negative Nyquist freq when even,
        # making the x freqs continuous instead will cause phimap to 
        # be continuous from the second-to-last, to the last column, rather
        # than jumping weirdly
        if shape[-1]%2 == 0:
            lx[:, -1] *= -1
        self._phimap = np.arctan2(ly, lx, dtype=dtype)

        corners = enmap.corners(shape, wcs, corner=False)

        # need to make sure corners are centered or else call to 
        # enmap.geometry in get_kernel may (sometimes) break 
        # astropy, e.g. if shape, wcs from downgrade_geometry_cc_quad.
        # phi needs to be strictly increasing, so need to invert order
        theta, phi = utils.recenter_coords(
            corners[:, 0], -corners[:, 1], return_as_rad=True
            )

        # invert phi back to original order, and put into [from/to, theta/phi]
        # axis ordering
        self._corners = np.array([theta, -phi]).T

        assert modlmap.shape == self._phimap.shape, \
            'modlmap and phimap have different shapes' 

        # get list of w_ell callables
        # radial kernels piggyback off of optweight, i.e., the radial kernels from
        # arXiv:1211.1680v2
        w_ells, lmaxs = wlm_utils.get_sd_kernels(lamb, lmax, lmin=lmin, lmax_j=lmax_j)
        assert w_ells.ndim == 2, f'w_ell must be a 2d array, got {w_ells.ndim}d'
        
        # need to test this because we want our radial funcs to extend happily to
        # the corners of fourier space, which are "beyond" lmax
        assert w_ells[-1, -1] == 1, \
            'radial kernels clipped, please adjust inputs (e.g. increase lmax)'

        # cap lmax (for smoothing purposes) at lmax of pixelization
        lmax_pixelization = utils.lmax_from_wcs(wcs)
        lmaxs[lmaxs > lmax_pixelization] = lmax_pixelization
        self._lmaxs = lmaxs

        # in one go, we are going to get rad funcs, rad_kerns (sliced), 
        # the slice/selection tuples (function of rad kern only), and 
        # kernel shapes
        self._rad_funcs = []
        self._sels = []
        self._rad_kerns = []
        for i, w_ell in enumerate(w_ells):
            rad_func = get_rad_func(w_ell, len(w_ells), i)
            self._rad_funcs.append(rad_func)

            # interp1d returns as np.float64 always, need to cast
            unsliced_rad_kern = rad_func(modlmap).astype(modlmap.dtype)

            kern_shape, sels = self._get_sliced_shape_and_sels(
                unsliced_rad_kern, idx=i
                )
            self._sels.append(sels)
            
            # finally, get this radial kernel
            rad_kern = np.empty(kern_shape, dtype=unsliced_rad_kern.dtype)
            for sel in sels:
                rad_kern[sel] = unsliced_rad_kern[sel]
            self._rad_kerns.append(rad_kern)

        # get full list of n's, p's to build each kernel and sufficient phimaps
        if nforw is None:
            nforw = []
        else:
            nforw = list(nforw)
        if nback is None:
            nback = []
        else:
            nback = list(nback)[::-1]

        if pforw is None:
            pforw = []
        else:
            pforw = list(pforw)
        if pback is None:
            pback = []
        else:
            pback = list(pback)

        assert len(w_ells) - len(nforw) - len(nback) >= 0, \
            'Must have at least len(w_ells) radial kernels as len(nforw)\n' + \
            f'+ len(nback), got {len(w_ells)} and {len(nforw)} + {len(nback)}'    
        assert len(w_ells) - len(pforw) - len(pback) >= 0, \
            'Must have at least len(w_ells) radial kernels as len(pforw)\n' + \
            f'+ len(pback), got {len(w_ells)} and {len(pforw)} + {len(pback)}'

        self._ns = np.array(
            nforw + (len(w_ells) - len(nforw) - len(nback)) * [n] + nback
            )
        self._ps = np.array(
            pforw + (len(w_ells) - len(pforw) - len(pback)) * [p] + pback
        )

        # TODO: fix this
        assert np.all(self._ns%2 == 0), 'only even ns'

        self._az_funcs = {}
        for i in range(len(w_ells)):
            _n = self._ns[i]
            _p = self._ps[i]
            for j in range(_n+1):
                self._az_funcs[i, j] = get_az_func(_n, _p, j)

    def _get_sliced_shape_and_sels(self, unsliced_kern, idx=None,
                                   unsliced_sels=None):
        """Given a kernel at full Fourier resolution, determine the minimal 
        'bounding box' and associated numpy selection tuples necessary and 
        sufficient to admit lossless analysis and synthesis.

        Parameters
        ----------
        unsliced_kern : (..., nky, nkx) enmap.ndmap
            A full Fourier resolution kernel.
        idx : int, optional
            The index for this kernel, by default None.
        unsliced_sels : iterable of iterables
            The selection tuples associated with unsliced_kern, if
            unsliced_kern is already sliced out of some higher 
            resolution space. By default this is a selection tuple
            that grabs "everything."

        Returns
        -------
        tuple of int, iterable of iterables
            The shape of the minimum bounding box, and the numpy
            selection tuples to go to/from full resolution to
            multiresolution Fourier space.

        Notes
        -----
        Assumes real DFTs, therefore nkx counts only the "positive" kx modes.
        """
        # start with everything if nothing passed
        if unsliced_sels is None:
            unsliced_sels = [
                (Ellipsis, slice(None, None, None), slice(None, None, None)),
            ]
        else:
            assert len(unsliced_sels) == 1 or len(unsliced_sels) == 2, \
                'Only 1 or 2 sels allowed'

        assert unsliced_kern.ndim == 2, \
            f'unsliced_kern must be a 2d array, got {unsliced_kern.ndim}d'
        ny, nx = (unsliced_kern.shape[0], unsliced_kern.shape[1])
        
        # get bounding x indices
        x_mask = np.nonzero(unsliced_kern.any(axis=0))[0]
        assert x_mask.size > 0, \
            f'idx {idx} has empty kernel'
        x_max = x_mask.max() + 1 # inclusive bounds

        # get bounding y indices
        y_mask = unsliced_kern.any(axis=1)
        y_mask_pos = np.nonzero(y_mask[:ny//2+1] > 0)[0]
        y_mask_neg = np.nonzero(y_mask[:-(ny//2+1):-1] > 0)[0]
        assert y_mask_pos.size > 0 or y_mask_neg.size > 0, \
            f'idx {idx} has empty kernel'

        if y_mask_pos.size == 0:
            y_max_pos = 0
        else:
            y_max_pos = y_mask_pos.max() + 1 # inclusive bounds
        if y_mask_neg.size == 0:
            y_max_neg = 0
        else:
            y_max_neg = y_mask_neg.max() + 1 # inclusive bounds

        # we need to slice the "full fourier" plane even though just rfft. so
        # need a negative slice even if don't find one, or positive slice even
        # if don't find one
        if y_max_pos > y_max_neg + 1:
            y_max_neg = y_max_pos - 1
        else:
            y_max_pos = y_max_neg + 1

        # we did something wrong if one of y_max_pos or y_max_neg is
        # full height, but not the other
        assert not np.logical_xor(
            y_max_pos == ny//2+1, y_max_neg == ny//2
            ), \
            'full height kernels in y-direction must occur in both +y and -y'

        # check for full height slice (checking just one leg is sufficient
        # because of above assertion). in this case, if even, want total
        # to add up to ny not ny+1
        if y_max_pos == ny//2+1 and ny%2 == 0:
            y_max_neg = ny//2-1

        kern_shape = (y_max_pos + y_max_neg, x_max)

        # we did something wrong if the sliced shape is greater in extent
        # than the unsliced shape
        assert kern_shape[0] <= ny, \
            print(unsliced_kern.shape, y_max_pos, y_max_neg, \
            f'y_max_pos + y_max_neg > ny for idx {idx}')
        assert kern_shape[1] <= nx, \
            f'x_max > nx for idx {idx}'

        # get everything, insert everything if no change
        if kern_shape == (ny, nx):
            sels = unsliced_sels
        
        # if y's are full but x's are clipped, then only need to slice in x
        elif (kern_shape[0] == ny) and (kern_shape[1] != nx):
            if len(unsliced_sels) == 1:
                sels = [(*unsliced_sels[0][:2], np.s_[:x_max]),]
            elif len(unsliced_sels) == 2:
                sels = [
                    (*unsliced_sels[0][:2], np.s_[:x_max]),
                    (*unsliced_sels[1][:2], np.s_[:x_max])
                    ]
            else:
                raise ValueError('Only 1 or 2 sels allowed')
        
        # if y's are clipped, need to slice in y, and :x_max will work whether
        # clipped or not
        else:
            if y_max_neg > 0:
                sels = [
                    np.s_[..., :y_max_pos, :x_max],
                    np.s_[..., -y_max_neg:, :x_max]
                    ]
            else: # catching the case where only ky=0 is nonzero
                sels = [
                    np.s_[..., :y_max_pos, :x_max]
                    ]

        return kern_shape, sels

    def get_kernel(self, rad_idx, az_idx):
        """Generate the specified kernel.

        Parameters
        ----------
        rad_idx : int
            The radial kernel index.
        az_idx : int
            The azimuthal kernel index.

        Returns
        -------
        Kernel
            A Kernel class instance.
        """
        rad_kern = self._rad_kerns[rad_idx]
        sels = self._sels[rad_idx]

        # get a sliced phimap, evaluate the az_func on it
        kern_phimap = np.empty(rad_kern.shape, self._phimap.dtype)
        for sel in sels:
            kern_phimap[sel] = self._phimap[sel]
        az_kern = self._az_funcs[rad_idx, az_idx](kern_phimap)
        
        # get this kernel. we start from an initially reduced 
        # slice of full Fourier space, _kern, which centers on the
        # "full square" defined by the radial part only. this just
        # helps speed things up. we then slice again the individual
        # kernel
        _kern = rad_kern * az_kern
        kern_shape, sels = self._get_sliced_shape_and_sels(
            _kern, idx=(rad_idx, az_idx), unsliced_sels=sels
            )
        kern = np.empty(kern_shape, dtype=_kern.dtype)
        for sel in sels:
            kern[sel] = _kern[sel]

        # kernels have 2(rkx-1)+1 pixels in map space x direction
        map_shape = (kern.shape[0], 2*(kern.shape[1]-1) + 1)
        _, map_wcs = enmap.geometry(self._corners, shape=map_shape)
        kern = enmap.ndmap(kern, map_wcs) 

        return Kernel(kern, index=(rad_idx, az_idx), sels=sels)


def get_rad_func(w_ell, n, j):
    """Generate a callable for a given scale-discrete radial wavelet
    kernel (kernels from 1211.1680). This allows evaluation at
    non-integer 'ells' as one encounters in Fourier space.

    Parameters
    ----------
    w_ell : (nell) array
        Wavelet kernel evaluated up to some lmax.
    n : int
        Maximum possible kernel index.
    j : int
        Kernel index.

    Returns
    -------
    callable
        A 1d function taking an array-like argument of any dimension
        and returning the value of the given wavelet kernel at the 
        integer scale nearest to the argument.

    Notes
    -----
    Although the returned callable accepts non-integer 'ells', it will
    return the value of the wavelet kernel evaluated at the nearest integer
    'ell.' This ensures kernels remain admissable.

    The callable will return 0 if evaluated on a scale outside the kernel
    support, unless the kernel index is the maximum index, in which case
    the callable will return 0 if evaluated on scale less than the kernel
    support but 1 if evaluated on a scale greater than the kernel support.
    """
    ell = np.arange(w_ell.size)
    assert j >= 0, 'Index must be positive'
    assert j < n, 'Index must be less than maximum possible index'

    # if omega wavelet, want high bound to extend to 1 indefinitely to
    # catch the corners of fourier space
    if j == n - 1:
        fill_value = (0., 1.)
    else:
        fill_value = (0., 0.)

    # "nearest" ensures kernels are still admissable. if want smooth, 
    # need to implement the w_ell functions directly (2d kinda hard)
    return interp1d(
        ell, w_ell, kind='nearest', bounds_error=False, fill_value=fill_value
        )

def get_az_func(n, p, j):
    """Generate a callable for a given "cos-power" kernel.

    Parameters
    ----------
    n : int
        Azimuthal bandlimit. For a complete basis, one requires
        n + 1 kernels.
    p : int
        Power to raise each cosine kernel to. Must be in [0..n]
    j : int
        The azimuthal kernel index. Must be in [0..n]

    Returns
    -------
    callable
        A 1d function taking an array-like argument of any dimension
        and returning the wavelet kernel evaluated at each azimuthal
        angle in the argument.

    Notes
    -----
    The kernel is the function c * cos(w * (x - x0)) ** p, where:
    c is chosen so that (a) the sum (over j) of the squared magnitude 
    of the kernels is 1 for all x, and (b) so that multiplying by a 
    real DFT returns an array still corresponding to a real map; w is
    (n+1)/(p+1) and x0 = j*pi/(n+1) +/- k*pi where k is any integer. It 
    is given by this fucntion for the single "bump" around each x0,
    but is 0 otherwise.

    The case n = p corresponds to a steerable basis, see e.g.
    https://doi.org/10.1109/34.93808

    The case p = 0 corresponds to n + 1 evenly spaced tophats.
    """
    # important! if n is actually an np.int64, e.g., then
    # the following calculations can overflow!
    assert n >= 0, 'n must be non-negative'
    assert p >= 0, 'p must be non-negative'
    assert p <= n, 'p must be less than or equal to n'
    assert j >= 0, 'j must be non-negative'
    assert j <= n, 'j must be less than or equal to n'
    p = float(p) 
    c = np.sqrt(2**(2*p) / ((p+1) * comb(2*p, p)))

    if n > 0:
        delta = np.pi/2*(p+1)/(n+1)
        freq = np.pi/(2*delta)
        def w_phi(phis):
            out = np.asanyarray(phis) * 0j
            for i in [-2, -1, 0, 1, 2]:
                center = j*np.pi/(n+1) + i*np.pi
                cut_low = (center - delta) <= phis
                cut_high = phis < (center + delta)
                cond = np.logical_and(cut_low, cut_high)
                func = c*1j**p*(-1)**(p*i)*np.cos(freq*(phis - center))**p
                out += np.where(cond, func, 0)
            return out
    else:
        def w_phi(phis):
            return 1+0j
    return w_phi

def get_fdw_noise_covsqrt(fdw_kernels, imap, mask_obs=1, mask_est=1, 
                          fwhm_fact=2, rad_filt=True, nthread=0,
                          verbose=True):
    """Generate square-root covariance information for the signal in imap.
    The covariance matrix is assumed to be block-diagonal in wavelet kernels,
    neglecting correlations due to their overlap. Kernels are managed by 
    the 'fdw_kernels' object passed as the first argument.

    Parameters
    ----------
    fdw_kernels : FDWKernels
        A set of Fourier steerable anisotropic wavelets, allowing users to
        analyze/synthesize maps by simultaneous scale-, direction-, and 
        location-dependence of information.
    imap : (..., ny, nx) enmap.ndmap
        Input signal maps. The outer product of this map with itself will
        be taken in the wavelet basis to create the covariance matrix.
    mask_obs : array-like, optional
        A mask of observed pixels, by default 1. This mask will be applied
        to imap before taking the initial Fourier transform.
    mask_est : array-like, optional
        An analysis mask in which to measure the power spectrum of imap,
        by default 1.
    fwhm_fact : scalar or callable, optional
        Factor determining smoothing scale at each wavelet scale:
        FWHM = fact * pi / lmax, where lmax is the max wavelet ell., 
        by default 2. Can also be a function specifying this factor
        for a given ell. Function must accept a single scalar ell
        value and return one.
    rad_filt : bool, optional
        Whether to measure and apply a radial (Fourier) filter to map prior
        to wavelet transform, by default True.
    nthread : int, optional
        Number of concurrent threads, by default 0. If 0, the result
        of mnms.utils.get_cpu_count()., by default 0.
    verbose : bool, optional
        Print possibly helpful messages, by default True.

    Returns
    -------
    dict, [np.ndarray]
        A dictionary holding wavelet maps of the square-root covariance, 
        indexed by the wavelet key (radial index, azimuthal index). If
        rad_filt, an array of the same shape as the real Fourier transform
        of imap giving the square root signal power spectrum in Fourier space.

    Notes
    -----
    All dimensions of imap preceding the last two (i.e. pixel) will be
    covaried against themselves. For example, if imap has axes corresponding
    to (arr, pol, y, x), the covariance will have axes corresponding to
    (arr, pol, arr, pol, y, x) in each wavelet map. This is not exactly true:
    the preceding axes will be flattened in the output.
    """
    if verbose:
        print(
            f'Map shape: {imap.shape}\n'
            f'Num kernels: {len(fdw_kernels.kernels)}\n'
            f'Smoothing factor: {fwhm_fact}\n'
            f'Radial filtering: {rad_filt}'
            )

    mask_obs = np.asanyarray(mask_obs, dtype=imap.dtype)
    mask_est = np.asanyarray(mask_est, dtype=imap.dtype)

    imap = utils.atleast_nd(imap, 3)
    # kmap = utils.rfft(imap * mask_obs, nthread=nthread)

    if rad_filt:
        # measure correlated pseudo spectra for filtering
<<<<<<< HEAD
        kmap_est = utils.rfft(imap * mask_est, nthread=nthread)
        sqrt_cov_k = utils.get_ps_mat(
            kmap_est, 'fourier', 0.5, inbasis='fourier', mask_est=mask_est, shape=imap.shape, wcs=imap.wcs
            )
        inv_sqrt_cov_k = utils.get_ps_mat(
            kmap_est, 'fourier', -0.5, inbasis='fourier', mask_est=mask_est, shape=imap.shape, wcs=imap.wcs
=======
        lmax = utils.lmax_from_wcs(imap.wcs) 
        # alm = utils.map2alm(imap * mask_est, lmax=lmax, spin=0)
        # sqrt_cov_k = utils.get_ps_mat(
        #     alm, 'fourier', 0.5, mask_est=mask_est, shape=imap.shape, wcs=imap.wcs
        #     )
        # inv_sqrt_cov_k = utils.get_ps_mat(
        #     alm, 'fourier', -0.5, mask_est=mask_est, shape=imap.shape, wcs=imap.wcs
        #     )
        
        # # filter
        # kmap = utils.ell_filter_correlated(
        #     kmap, 'fourier', inv_sqrt_cov_k, nthread=nthread
        # )
        alm = utils.map2alm(imap * mask_est, lmax=lmax)
        sqrt_cov_ell = utils.get_ps_mat(alm, 'harmonic', 0.5, mask_est=mask_est)
        inv_sqrt_cov_ell = utils.get_ps_mat(alm, 'harmonic', -0.5, mask_est=mask_est)

        imap = utils.ell_filter_correlated(
            imap * mask_obs, 'map', inv_sqrt_cov_ell, lmax=lmax, 
>>>>>>> c17b55b7
            )
        kmap = utils.rfft(imap, nthread=nthread)
    else:
        kmap = utils.rfft(imap * mask_obs, nthread=nthread)
        
    wavs = fdw_kernels.k2wav(kmap, nthread=nthread)

    # get fwhm_fact(l) callable
    def _fwhm_fact(l):
        if callable(fwhm_fact):
            return fwhm_fact(l)
        else:
            return fwhm_fact

    # get model
    sqrt_cov_wavs = {}
    for idx, wmap in wavs.items():
        # get outer prod of wavelet maps with normalization factor
        ncomp = np.prod(wmap.shape[:-2], dtype=int)
        wmap = wmap.reshape((ncomp, *wmap.shape[-2:]))
        wmap2 = utils.concurrent_einsum(
            '...a, ...b -> ...ab', wmap, wmap, nthread=nthread
            )
        wmap2 /= fdw_kernels.mean_sqs[idx]
        wmap2 = enmap.ndmap(wmap2, wmap.wcs)

        # smooth them
        _lmax = fdw_kernels.lmaxs[idx]
        fwhm = _fwhm_fact(_lmax) * np.pi / _lmax
        utils.smooth_gauss(
            wmap2, fwhm, method='map', flatten_axes=[0, 1],
            nthread=nthread, mode=['constant', 'wrap']
            )
        
        # raise to 0.5 power. need to do some reshaping to allow use of
        # chunked eigpow, along a flattened pixel axis
        wmap2 = wmap2.reshape((*wmap2.shape[:-2], -1))

        # sqrt much faster, but only possible for one component
        if wmap2.shape[0] == 1:
            wmap2 = np.sqrt(wmap2)
        else:
            utils.chunked_eigpow(
                wmap2, 0.5, axes=[-3, -2], chunk_axis=-1
                )

        sqrt_cov_wavs[idx] = wmap2.reshape(
            (*wmap2.shape[:-1], *wmap.shape[-2:])
            )

    if rad_filt:
        return sqrt_cov_wavs, sqrt_cov_ell
    else:
        return sqrt_cov_wavs

def get_fdw_noise_sim(fdw_kernels, sqrt_cov_wavs, preshape=None,
                      sqrt_cov_ell=None, seed=None, nthread=0, verbose=True):
    """Draw a Guassian realization from the covariance corresponding to
    the square-root covariance wavelet maps in sqrt_cov_wavs.

    Parameters
    ----------
    fdw_kernels : FDWKernels
        A set of Fourier steerable anisotropic wavelets, allowing users to
        analyze/synthesize maps by simultaneous scale-, direction-, and 
        location-dependence of information.
    sqrt_cov_wavs : dict
        A dictionary holding wavelet maps of the square-root covariance, 
        indexed by the wavelet key (radial index, azimuthal index).
    preshape : tuple, optional
        Reshape preceding dimensions of the sim to preshape, by default None.
        Preceding dimensions are those before the last two (the pixel axes).
    sqrt_cov_ell : np.ndarray, optional
        An array of the same shape as the real Fourier transform of imap 
        giving the square root signal power spectrum in Fourier space,
        by default None. If provided, will be used to filter the sim in
        Fourier space before returning. 
    seed : iterable of ints, optional
        Seed for random draw, by default None.
    nthread : int, optional
        Number of concurrent threads, by default 0. If 0, the result
        of mnms.utils.get_cpu_count()., by default 0.
    verbose : bool, optional
        Print possibly helpful messages, by default True.

    Returns
    -------
    (*preshape, ny, nx) enmap.ndmap
        The simulated draw from the supplied covariance matrix.
    """
    if verbose:
        print(
            f'Num kernels: {len(fdw_kernels.kernels)}\n'
            f'Radial filtering: {sqrt_cov_ell is not None}\n'
            f'Seed: {seed}'
            )

    wavs_sim = {}
    for idx, wmap in sqrt_cov_wavs.items():
        if seed is not None:
            wseed = list(seed) + list(idx)
        else:
            wseed = seed
        wmap_sim = utils.concurrent_normal(
            size=wmap.shape[1:], seed=wseed, dtype=wmap.dtype, nthread=nthread
            )
        wmap_sim = utils.concurrent_einsum(
            '...ab, ...b -> ...a', wmap, wmap_sim, nthread=nthread)
        wavs_sim[idx] = wmap_sim

    kmap = fdw_kernels.wav2k(wavs_sim, nthread=nthread)
    if preshape is not None:
        kmap = kmap.reshape((*preshape, *kmap.shape[-2:]))
    preshape = kmap.shape[:-2]

    omap = utils.irfft(kmap, n=fdw_kernels.shape[-1], nthread=nthread)
        
    # filter kmap directly in Fourier space
    if sqrt_cov_ell is not None:
        lmax = sqrt_cov_ell.shape[-1] - 1
        omap = utils.ell_filter_correlated(omap, 'map', sqrt_cov_ell, lmax=lmax)

    return omap

# follows pixell.enmap.write_hdf recipe for writing wcs information
def write_wavs(fname, wavs, extra_attrs=None, extra_datasets=None):
    """Write wavelets and auxiliary information to disk.

    Parameters
    ----------
    fname : path-like
        Destination on-disk for file.
    wavs : dict
        A dictionary holding wavelet maps, indexed by the wavelet key (radial 
        index, azimuthal index).
    extra_attrs : dict, optional
        A dictionary holding short, "atomic" information to be stored in the
        file, by default None.
    extra_datasets : dict, optional
        A dictionary holding additional numpy arrays or enmap ndmaps, by
        default None.

    Notes
    -----
    Will overwrite a file at fname if it already exists.
    """
    if fname[-5:] != '.hdf5':
        fname += '.hdf5'

    with h5py.File(fname, 'w') as hfile:

        for kern_key, wmap in wavs.items():
            
            # if kern_key is singleton (not tuple)
            try:
                dname = '_'.join([str(i) for i in kern_key])
            except TypeError:
                dname = '_'.join([str(kern_key)])
            
            wset = hfile.create_dataset(dname, data=np.asarray(wmap))

            if hasattr(wmap, 'wcs'):
                for k, v in wmap.wcs.to_header().items():
                    wset.attrs[k] = v

        if extra_attrs is not None:
            for k, v in extra_attrs.items():
                hfile.attrs[k] = v

        if extra_datasets is not None:
            for ekey, emap in extra_datasets.items():
                eset = hfile.create_dataset(ekey, data=np.asarray(emap))

                if hasattr(emap, 'wcs'):
                    for k, v in emap.wcs.to_header().items():
                        eset.attrs[k] = v

# follows pixell.enmap.read_hdf recipe for reading wcs information
def read_wavs(fname, extra_attrs=None, extra_datasets=None):
    """Read wavelets and auxiliary information from disk.

    Parameters
    ----------
    fname : path-like
        Location on-disk for file.
    extra_attrs : iterable, optional
        List of short, "atomic" information expected to be stored in the
        file, by default None.
    extra_datasets : iterable, optional
        List of additional numpy arrays or enmap ndmaps expected to be stored
        in the file, by default None.

    Returns
    -------
    dict, [dict], [dict]
        Always returns a dictionary  of wavelet maps, indexed by the wavelet 
        key (radial index, azimuthal index). If extra_attrs supplied, 
        also returns a dictionary with keys given by the supplied arguments. If
        extra_datasets supplied, also returns a dictionary with keys given by 
        the supplied arguments. If both extra_attrs and extra_datasets supplied,
        extra_attrs will correspond to the second returned object, and
        extra_datasets to the third.
    """
    if fname[-5:] != '.hdf5':
        fname += '.hdf5'
    
    with h5py.File(fname, 'r') as hfile:

        wavs = {}
        extra_datasets_dict = {}
        for ikey, iset in hfile.items():

            imap = np.empty(iset.shape, iset.dtype)
            iset.read_direct(imap)
                
            # get possible wcs information
            if len(iset.attrs) > 0:
                header = pyfits.Header()
                for k, v in iset.attrs.items():
                    header[k] = v
                wcs = pywcs.WCS(header)
                imap = enmap.ndmap(imap, wcs)

            try: # look for numeric style key
                ikey = tuple([int(i) for i in ikey.split('_')])
                if len(ikey) == 1:
                    ikey = ikey[0]
                wavs[ikey] = imap
            except ValueError: # otherwise it's extra
                ikey = str(ikey)
                extra_datasets_dict[ikey] = imap

        extra_attrs_dict = {}
        if extra_attrs is not None:
            for k in extra_attrs:
                extra_attrs_dict[k] = hfile.attrs[k]

        # any extra maps will have already been loaded into extra_datasets_dict
        # so, if not requested, need to delete them out
        if extra_datasets is None:
            extra_datasets = {}
        # get copy of keys so can delete while iterating
        for k in list(extra_datasets_dict.keys()):
            if k not in extra_datasets:
                del extra_datasets_dict[k]

    # return
    if extra_attrs_dict == {} and extra_datasets_dict == {}:
        return wavs
    elif extra_datasets_dict == {}:
        return wavs, extra_attrs_dict
    elif extra_attrs_dict == {}:
        return wavs, extra_datasets_dict
    else:
        return wavs, extra_attrs_dict, extra_datasets_dict<|MERGE_RESOLUTION|>--- conflicted
+++ resolved
@@ -923,14 +923,6 @@
 
     if rad_filt:
         # measure correlated pseudo spectra for filtering
-<<<<<<< HEAD
-        kmap_est = utils.rfft(imap * mask_est, nthread=nthread)
-        sqrt_cov_k = utils.get_ps_mat(
-            kmap_est, 'fourier', 0.5, inbasis='fourier', mask_est=mask_est, shape=imap.shape, wcs=imap.wcs
-            )
-        inv_sqrt_cov_k = utils.get_ps_mat(
-            kmap_est, 'fourier', -0.5, inbasis='fourier', mask_est=mask_est, shape=imap.shape, wcs=imap.wcs
-=======
         lmax = utils.lmax_from_wcs(imap.wcs) 
         # alm = utils.map2alm(imap * mask_est, lmax=lmax, spin=0)
         # sqrt_cov_k = utils.get_ps_mat(
@@ -950,7 +942,6 @@
 
         imap = utils.ell_filter_correlated(
             imap * mask_obs, 'map', inv_sqrt_cov_ell, lmax=lmax, 
->>>>>>> c17b55b7
             )
         kmap = utils.rfft(imap, nthread=nthread)
     else:
