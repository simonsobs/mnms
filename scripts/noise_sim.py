--- conflicted
+++ resolved
@@ -51,7 +51,6 @@
 
 args = parser.parse_args()
 
-<<<<<<< HEAD
 if args.use_mpi:
     # Could add try statement, but better to crash if MPI cannot be imported.
     from mpi4py import MPI
@@ -59,11 +58,8 @@
 else:
     comm = p_mpi.FakeCommunicator()
 
-model = nm.BaseNoiseModel.from_config(args.config_name, args.noise_model_name, *args.qid)
-=======
 model = nm.BaseNoiseModel.from_config(args.config_name, args.noise_model_name,
                                       *args.qid, **args.subproduct_kwargs)
->>>>>>> 1a4c87de
 
 # get split nums
 if args.auto_split:
@@ -81,15 +77,13 @@
     maps = np.arange(args.maps_start, args.maps_end+args.maps_step, args.maps_step)
 assert np.all(maps >= 0)
 
-<<<<<<< HEAD
 # Most common use with MPI should be many sims for small number of
 # splits, so we try to put sims with equal split index on the same rank
 splits_and_maps = np.asarray([(s, m) for s in splits for m in maps])
 splits_and_maps_on_rank = np.array_split(splits_and_maps, comm.size)[comm.rank]
 
 for idx, (s, m) in enumerate(splits_and_maps_on_rank):
-    model.get_sim(s, m, args.lmax, alm=args.alm, write=True, verbose=True,
-                  **args.subproduct_kwargs)
+    model.get_sim(s, m, args.lmax, alm=args.alm, write=True, verbose=True)
 
     # Get split number in next iteration of loop.
     try:
@@ -100,12 +94,4 @@
         # Clear model if we're going to work on a different split next iteration.
         if s_next != s:
             model.cache_clear('model')
-            model.cache_clear('sqrt_ivar')
-=======
-# Iterate over sims
-for s in splits:
-    for m in maps:
-        model.get_sim(s, m, args.lmax, alm=args.alm, write=True, verbose=True)
-    model.cache_clear('model')
-    model.cache_clear('sqrt_ivar')
->>>>>>> 1a4c87de
+            model.cache_clear('sqrt_ivar')